--- conflicted
+++ resolved
@@ -18,11 +18,7 @@
 
   A standard venv with Python3.11 can be created on lxplus
   via `python3.11 -m venv <name_of_venv>` and all necessary
-<<<<<<< HEAD
   dependencies installed via `pip install .`:
-=======
-  dependencies installed via `pip install .` as follows:
->>>>>>> cbbd9093
 
   ```bash
   python3.11 -m venv pyenv
